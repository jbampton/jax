# Copyright 2018 Google LLC
#
# Licensed under the Apache License, Version 2.0 (the "License");
# you may not use this file except in compliance with the License.
# You may obtain a copy of the License at
#
#     https://www.apache.org/licenses/LICENSE-2.0
#
# Unless required by applicable law or agreed to in writing, software
# distributed under the License is distributed on an "AS IS" BASIS,
# WITHOUT WARRANTIES OR CONDITIONS OF ANY KIND, either express or implied.
# See the License for the specific language governing permissions and
# limitations under the License.

# TODO(phawkins): this file triggers a pytype bug.
# pytype: skip-file

import contextlib
import functools
import itertools
import os
import sys
import threading
from typing import Any, List, Callable, NamedTuple, Iterator, Optional
import warnings

from jax._src import lib
from jax._src.lib import jax_jit
if lib.xla_extension_version >= 58:
  from jax._src.lib import transfer_guard_lib

def bool_env(varname: str, default: bool) -> bool:
  """Read an environment variable and interpret it as a boolean.

  True values are (case insensitive): 'y', 'yes', 't', 'true', 'on', and '1';
  false values are 'n', 'no', 'f', 'false', 'off', and '0'.

  Args:
    varname: the name of the variable
    default: the default boolean value
  Raises: ValueError if the environment variable is anything else.
  """
  val = os.getenv(varname, str(default))
  val = val.lower()
  if val in ('y', 'yes', 't', 'true', 'on', '1'):
    return True
  elif val in ('n', 'no', 'f', 'false', 'off', '0'):
    return False
  else:
    raise ValueError("invalid truth value %r for environment %r" % (val, varname))

def int_env(varname: str, default: int) -> int:
  """Read an environment variable and interpret it as an integer."""
  return int(os.getenv(varname, str(default)))


class Config:
  _HAS_DYNAMIC_ATTRIBUTES = True

  def __init__(self):
    self.values = {}
    self.meta = {}
    self.FLAGS = NameSpace(self.read, self.update)
    self.use_absl = False
    self._contextmanager_flags = set()
    self._update_hooks = {}

    self.omnistaging_enabled = True  # TODO(mattjj): remove this

  def update(self, name, val):
    if self.use_absl:
      setattr(self.absl_flags.FLAGS, name, val)
    else:
      self.check_exists(name)
      if name not in self.values:
        raise Exception("Unrecognized config option: {}".format(name))
      self.values[name] = val

    hook = self._update_hooks.get(name, None)
    if hook:
      hook(val)

  def read(self, name):
    if name in self._contextmanager_flags:
      raise AttributeError(
          "For flags with a corresponding contextmanager, read their value "
          f"via e.g. `config.{name}` rather than `config.FLAGS.{name}`.")
    return self._read(name)

  def _read(self, name):
    if self.use_absl:
      return getattr(self.absl_flags.FLAGS, name)
    else:
      self.check_exists(name)
      return self.values[name]

  def add_option(self, name, default, opt_type, meta_args, meta_kwargs,
                 update_hook=None):
    if name in self.values:
      raise Exception("Config option {} already defined".format(name))
    self.values[name] = default
    self.meta[name] = (opt_type, meta_args, meta_kwargs)
    if update_hook:
      self._update_hooks[name] = update_hook
      update_hook(default)

  def check_exists(self, name):
    if name not in self.values:
      raise AttributeError("Unrecognized config option: {}".format(name))

  def DEFINE_bool(self, name, default, *args, **kwargs):
    update_hook = kwargs.pop("update_hook", None)
    self.add_option(name, default, bool, args, kwargs, update_hook=update_hook)

  def DEFINE_integer(self, name, default, *args, **kwargs):
    update_hook = kwargs.pop("update_hook", None)
    self.add_option(name, default, int, args, kwargs, update_hook=update_hook)

  def DEFINE_string(self, name, default, *args, **kwargs):
    update_hook = kwargs.pop("update_hook", None)
    self.add_option(name, default, str, args, kwargs, update_hook=update_hook)

  def DEFINE_enum(self, name, default, *args, **kwargs):
    update_hook = kwargs.pop("update_hook", None)
    self.add_option(name, default, 'enum', args, kwargs,
                    update_hook=update_hook)

  def config_with_absl(self):
    # Run this before calling `app.run(main)` etc
    import absl.flags as absl_FLAGS  # noqa: F401
    from absl import app, flags as absl_flags

    self.use_absl = True
    self.absl_flags = absl_flags
    absl_defs = { bool: absl_flags.DEFINE_bool,
                  int:  absl_flags.DEFINE_integer,
                  str:  absl_flags.DEFINE_string,
                  'enum': absl_flags.DEFINE_enum }

    for name, val in self.values.items():
      flag_type, meta_args, meta_kwargs = self.meta[name]
      absl_defs[flag_type](name, val, *meta_args, **meta_kwargs)

    app.call_after_init(lambda: self.complete_absl_config(absl_flags))

  def complete_absl_config(self, absl_flags):
    for name, _ in self.values.items():
      self.update(name, getattr(absl_flags.FLAGS, name))

  def parse_flags_with_absl(self):
    global already_configured_with_absl
    if not already_configured_with_absl:
      # Extract just the --jax... flags (before the first --) from argv. In some
      # environments (e.g. ipython/colab) argv might be a mess of things
      # parseable by absl and other junk.
      jax_argv = itertools.takewhile(lambda a: a != '--', sys.argv)
      jax_argv = ['', *(a for a in jax_argv if a.startswith('--jax'))]

      import absl.flags
      self.config_with_absl()
      absl.flags.FLAGS(jax_argv, known_only=True)
      self.complete_absl_config(absl.flags)
      already_configured_with_absl = True

      if not FLAGS.jax_omnistaging:
        raise Exception(
          "Disabling of omnistaging is no longer supported in JAX version 0.2.12 and higher: "
          "see https://github.com/google/jax/blob/main/design_notes/omnistaging.md.\n"
          "To remove this warning, unset the JAX_OMNISTAGING environment variable.")

  def enable_omnistaging(self):
    warnings.warn(
        "enable_omnistaging() is a no-op in JAX versions 0.2.12 and higher;\n"
        "see https://github.com/google/jax/blob/main/design_notes/omnistaging.md")

  def disable_omnistaging(self):
    raise Exception(
      "Disabling of omnistaging is no longer supported in JAX version 0.2.12 and higher: "
      "see https://github.com/google/jax/blob/main/design_notes/omnistaging.md.")

  def define_bool_state(
    self, name: str, default: bool, help: str, *,
    update_global_hook: Optional[Callable[[bool], None]] = None,
    update_thread_local_hook: Optional[Callable[[Optional[bool]], None]] = None,
    extra_description: str = ""):
    """Set up thread-local state and return a contextmanager for managing it.

    This function is a convenience wrapper. It defines a flag, environment
    variable, and corresponding thread-local state, which can be managed via the
    contextmanager it returns.

    The thread-local state value can be read via the ``config.<option_name>``
    attribute, where ``config`` is the singleton ``Config`` instance.

    Args:
      name: string, converted to lowercase to define the name of the config
        option (and absl flag). It is converted to uppercase to define the
        corresponding shell environment variable.
      default: boolean, a default value for the option.
      help: string, used to populate the flag help information as well as the
        docstring of the returned context manager.
      update_global_hook: a optional callback that is called with the updated
        value of the global state when it is altered or set initially.
      update_thread_local_hook: a optional callback that is called with the
        updated value of the thread-local state when it is altered or set
        initially.
      extra_description: string, optional: extra information to add to the
        summary description.

    Returns:
      A contextmanager to control the thread-local state value.

    Example:

      enable_foo = config.define_bool_state(
          name='jax_enable_foo',
          default=False,
          help='Enable foo.')

      # Now the JAX_ENABLE_FOO shell environment variable and --jax_enable_foo
      # command-line flag can be used to control the process-level value of
      # the configuration option, in addition to using e.g.
      # ``config.update("jax_enable_foo", True)`` directly. We can also use a
      # context manager:

      with enable_foo(True):
        ...

    The value of the thread-local state or flag can be accessed via
    ``config.jax_enable_foo``. Reading it via ``config.FLAGS.jax_enable_foo`` is
    an error.
    """
    name = name.lower()
    self.DEFINE_bool(name, bool_env(name.upper(), default), help,
                     update_hook=update_global_hook)
    self._contextmanager_flags.add(name)

    def get_state(self):
      val = getattr(_thread_local_state, name, unset)
      return val if val is not unset else self._read(name)
    setattr(Config, name, property(get_state))

    return _StateContextManager(name, help, update_thread_local_hook,
                                extra_description=extra_description)

  def define_enum_state(
      self, name: str, enum_values: List[str], default: Optional[str],
      help: str, update_global_hook: Optional[Callable[[str], None]] = None,
      update_thread_local_hook: Optional[Callable[[Optional[str]], None]] \
        = None):
    """Set up thread-local state and return a contextmanager for managing it.
    Args:
      name: string, converted to lowercase to define the name of the config
        option (and absl flag). It is converted to uppercase to define the
        corresponding shell environment variable.
      enum_values: list of strings representing the possible values for the
        option.
      default: optional string, default value.
      help: string, used to populate the flag help information as well as the
        docstring of the returned context manager.
    Returns:
      A contextmanager to control the thread-local state value.
    See docstring for ``define_bool_state``.
    """
    name = name.lower()
    default = os.getenv(name.upper(), default)
    if default is not None and default not in enum_values:
      raise ValueError(f"Invalid value \"{default}\" for JAX flag {name}")
    self.DEFINE_enum(name, default,
                     enum_values=enum_values, help=help,
                     update_hook=update_global_hook)
    self._contextmanager_flags.add(name)

    def get_state(self):
      val = getattr(_thread_local_state, name, unset)
      return val if val is not unset else self._read(name)
    setattr(Config, name, property(get_state))

    def validate(new_val):
      if (new_val is not None and
          (type(new_val) is not str or new_val not in enum_values)):
        raise ValueError(f"new enum value must be None or in {enum_values}, "
                         f"got {new_val} of type {type(new_val)}.")

    return _StateContextManager(name, help, update_thread_local_hook, validate)

  def define_string_state(
      self, name: str, default: Optional[str], help: str,
      update_global_hook: Optional[Callable[[str], None]] = None,
      update_thread_local_hook: Optional[Callable[[Optional[str]], None]] = None):
    """Set up thread-local state and return a contextmanager for managing it.

    See docstring for ``define_bool_state``.

    Args:
      name: string, converted to lowercase to define the name of the config
        option (and absl flag). It is converted to uppercase to define the
        corresponding shell environment variable.
      default: string, a default value for the option.
      help: string, used to populate the flag help information as well as the
        docstring of the returned context manager.
      update_global_hook: an optional callback that is called with the updated
        value of the global state when it is altered or set initially.
      update_thread_local_hook: an optional callback that is called with the
        updated value of the thread-local state when it is altered or set
        initially.

    Returns:
      A contextmanager to control the thread-local state value.
    """
    name = name.lower()
    default = os.getenv(name.upper(), default)
    self.DEFINE_string(name, default, help=help,
                       update_hook=update_global_hook)
    self._contextmanager_flags.add(name)

    def get_state(self):
      val = getattr(_thread_local_state, name, unset)
      return val if val is not unset else self._read(name)
    setattr(Config, name, property(get_state))

    def validate(new_val):
      if new_val is not None and not isinstance(new_val, str):
        raise ValueError(f"new string config value must be None or of type str,"
                         f" got {new_val} of type {type(new_val)}.")

    return _StateContextManager(name, help, update_thread_local_hook, validate)

  def _trace_context(self):
    """Returns a tuple of configuration values that affect tracing.

    These values are included in the cache key for linear_util.cache.

    Values included in this set should also most likely be included in
    the C++ JIT state, which is handled separately."""
    return (self.x64_enabled, self.jax_numpy_rank_promotion,
            self.jax_default_matmul_precision)

class _StateContextManager:
  def __init__(self, name, help, update_thread_local_hook,
               validate_new_val_hook: Optional[Callable[[Any], None]] = None,
               extra_description: str = ""):
    self._name = name
    self.__name__ = name[4:] if name.startswith('jax_') else name
    self.__doc__ = f"Context manager for `{name}` config option{extra_description}.\n\n{help}"
    self._update_thread_local_hook = update_thread_local_hook
    self._validate_new_val_hook = validate_new_val_hook

  @contextlib.contextmanager
  def __call__(self, new_val):
    if self._validate_new_val_hook:
      self._validate_new_val_hook(new_val)
    prev_val = getattr(_thread_local_state, self._name, unset)
    setattr(_thread_local_state, self._name, new_val)
    if self._update_thread_local_hook:
      self._update_thread_local_hook(new_val)
    try:
      yield
    finally:
      if prev_val is unset:
        delattr(_thread_local_state, self._name)
        if self._update_thread_local_hook:
          self._update_thread_local_hook(None)
      else:
        setattr(_thread_local_state, self._name, prev_val)
        if self._update_thread_local_hook:
          self._update_thread_local_hook(prev_val)

  def _add_hooks(self, update_global_hook, update_thread_local_hook):
    """Private method that adds hooks to an existing context-manager.

    Used to avoid cyclic import dependencies."""
    self._update_thread_local_hook = update_thread_local_hook
    config._update_hooks[self._name] = update_global_hook
    update_global_hook(config._read(self._name))


_thread_local_state = threading.local()

class _Unset: pass
unset = _Unset()

class NameSpace:
  def __init__(self, getter, setter):
    # must use super because we override this class's __setattr__, see
    # https://docs.python.org/3/reference/datamodel.html#object.__setattr__
    super().__setattr__('_getter', getter)
    super().__setattr__('_setter', setter)

  def __getattr__(self, name):
    return self._getter(name)

  def __setattr__(self, name, val):
    self._setter(name, val)


config = Config()
flags = config
FLAGS = flags.FLAGS

already_configured_with_absl = False


# The C++ JIT maintains its own copy of several configuration items as
# a global/thread-local state. These methods allow updates to part of the
# state when a configuration value changes.

class GlobalJitState(NamedTuple):
  numpy_rank_promotion: Optional[str] = None
  default_matmul_precision: Optional[Any] = None


def update_global_jit_state(**kw):
  gs = jax_jit.global_state()
  context = gs.extra_jit_context or GlobalJitState()
  gs.extra_jit_context = context._replace(**kw)


class ThreadLocalJitState(NamedTuple):
  dynamic_trace_state: Optional[Any] = None
  numpy_rank_promotion: Optional[str] = None
  default_matmul_precision: Optional[Any] = None


def update_thread_local_jit_state(**kw):
  tls = jax_jit.thread_local_state()
  context = tls.extra_jit_context or ThreadLocalJitState()
  tls.extra_jit_context = context._replace(**kw)


# TODO(mattjj): remove all uses of this flag
flags.DEFINE_bool(
    'jax_omnistaging',
    bool_env('JAX_OMNISTAGING', True),
    help=('Deprecated. Setting this flag to False raises an error. Setting it '
          'to True has no effect.'),
)

flags.DEFINE_integer(
    'jax_tracer_error_num_traceback_frames',
    int_env('JAX_TRACER_ERROR_NUM_TRACEBACK_FRAMES', 5),
    help='Set the number of stack frames in JAX tracer error messages.'
)

flags.DEFINE_bool(
    'jax_pprint_use_color',
    bool_env('JAX_PPRINT_USE_COLOR', False),
    help='Enable jaxpr pretty-printing with colorful syntax highlighting.'
)

flags.DEFINE_bool(
    'jax_host_callback_inline',
    bool_env('JAX_HOST_CALLBACK_INLINE', False),
    help='Inline the host_callback, if not in a staged context.'
)
flags.DEFINE_integer(
    'jax_host_callback_max_queue_byte_size',
    int_env('JAX_HOST_CALLBACK_MAX_QUEUE_BYTE_SIZE', int(256 * 1e6)),
    help=('The size in bytes of the buffer used to hold outfeeds from each '
          'device. When this capacity is reached consuming outfeeds from the '
          'device is paused, thus potentially pausing the device computation, '
          'until the Python callback consume more outfeeds.'),
    lower_bound=int(16 * 1e6)
)
flags.DEFINE_bool(
    'jax_host_callback_outfeed',
    bool_env('JAX_HOST_CALLBACK_OUTFEED', False),
    help=(
        'Use outfeed implementation for host_callback, even on CPU and GPU. '
        'If false, use the CustomCall implementation. '
        'Has no effect on TPU, since only the outfeed mechanism is implemented.'
    )
)
flags.DEFINE_bool(
    'jax_host_callback_ad_transforms',
    bool_env('JAX_HOST_CALLBACK_AD_TRANSFORMS', False),
    help=(
        'Enable support for jvp/vjp for the host_callback primitives. Default is '
        'False, which means that host_callback operates only on primals. '
        'The flag exists only temporarily, for backward compatibility.'
    )
)

# TODO(b/214340779): remove flag when XLA:CPU is improved.
jax2tf_associative_scan_reductions = config.define_bool_state(
    name='jax2tf_associative_scan_reductions',
    default=False,
    help=(
        'JAX has two separate lowering rules for the cumulative reduction '
        'primitives (cumsum, cumprod, cummax, cummin). On CPUs and GPUs it uses '
        'a lax.associative_scan, while for TPUs it uses the HLO ReduceWindow. '
        'The latter has a slow implementation on CPUs and GPUs. '
        'By default, jax2tf uses the TPU lowering. Set this flag to True to '
        'use the associative scan lowering usage, and only if it makes a difference '
        'for your application. '
        'See the jax2tf README.md for more details.'
    )
)

enable_checks = config.define_bool_state(
    name='jax_enable_checks',
    default=False,
    help='Turn on invariant checking for JAX internals. Makes things slower.')

check_tracer_leaks = config.define_bool_state(
    name='jax_check_tracer_leaks',
    default=False,
    help=('Turn on checking for leaked tracers as soon as a trace completes. '
          'Enabling leak checking may have performance impacts: some caching '
          'is disabled, and other overheads may be added. Additionally, be aware '
          'that some Python debuggers can cause false positives, so it is recommended '
          'to disable any debuggers while leak checking is enabled.'))
checking_leaks = functools.partial(check_tracer_leaks, True)

debug_nans = config.define_bool_state(
    name='jax_debug_nans',
    default=False,
    help=('Add nan checks to every operation. When a nan is detected on the '
          'output of a jit-compiled computation, call into the un-compiled '
          'version in an attempt to more precisely identify the operation '
          'which produced the nan.'))

debug_infs = config.define_bool_state(
    name='jax_debug_infs',
    default=False,
    help=('Add inf checks to every operation. When an inf is detected on the '
          'output of a jit-compiled computation, call into the un-compiled '
          'version in an attempt to more precisely identify the operation '
          'which produced the inf.'))

log_compiles = config.define_bool_state(
    name='jax_log_compiles',
    default=False,
    help=('Log a message each time every time `jit` or `pmap` compiles an XLA '
          'computation. Logging is performed with `absl.logging`. When this '
          'option is set, the log level is WARNING; otherwise the level is '
          'DEBUG.'))

parallel_functions_output_gda = config.define_bool_state(
    name='jax_parallel_functions_output_gda',
    default=False,
    help='If True, pjit will output GSDAs.')


distributed_debug = config.define_bool_state(
    name='jax_distributed_debug',
    default=False,
    help=('Enable logging useful for debugging multi-process distributed '
          'computations. Logging is performed with `absl.logging` at WARNING '
          'level.'))

enable_custom_prng = config.define_bool_state(
    name='jax_enable_custom_prng',
    default=False,
    help=('Enables an internal upgrade that allows one to define custom '
          'pseudo-random number generator implementations. This will '
          'be enabled by default in future versions of JAX, at which point '
          'disabling it will be considered deprecated. In a version '
          'after that the flag will be removed altogether.'),
    extra_description=" (transient)")

default_prng_impl = config.define_enum_state(
    name='jax_default_prng_impl',
    enum_values=['threefry2x32', 'rbg', 'unsafe_rbg'],
    default='threefry2x32',
    help=('Select the default PRNG implementation, used when one is not '
          'explicitly provided at seeding time.'))

hlo_source_file_canonicalization_regex = config.define_string_state(
    name='jax_hlo_source_file_canonicalization_regex',
    default=None,
    help=('Used to canonicalize the source_path metadata of HLO instructions '
          'by removing the given regex. If set, re.sub() is called on each '
          'source_file with the given regex, and all matches are removed. '
          'This can be used to avoid spurious cache misses when using the '
          'persistent compilation cache, which includes HLO metadata in the '
          'cache key.'))

config.define_enum_state(
    name='jax_default_dtype_bits',
    enum_values=['32', '64'],
    default='64',
    help=('Specify bit width of default dtypes, either 32-bit or 64-bit. '
          'This is a temporary flag that will be used during the process '
          'of deprecating the ``jax_enable_x64`` flag.'))

def _update_x64_global(val):
  lib.jax_jit.global_state().enable_x64 = val

def _update_x64_thread_local(val):
  lib.jax_jit.thread_local_state().enable_x64 = val

enable_x64 = config.define_bool_state(
    name='jax_enable_x64',
    default=False,
    help='Enable 64-bit types to be used',
    update_global_hook=_update_x64_global,
    update_thread_local_hook=_update_x64_thread_local)

# TODO(phawkins): remove after fixing users of FLAGS.x64_enabled.
config._contextmanager_flags.remove("jax_enable_x64")

Config.x64_enabled = Config.jax_enable_x64  # type: ignore

def _update_disable_jit_global(val):
  lib.jax_jit.global_state().disable_jit = val

def _update_disable_jit_thread_local(val):
  lib.jax_jit.thread_local_state().disable_jit = val

disable_jit = config.define_bool_state(
    name='jax_disable_jit',
    default=False,
    help=('Disable JIT compilation and just call original Python.'),
    update_global_hook=_update_disable_jit_global,
    update_thread_local_hook=_update_disable_jit_thread_local)


numpy_rank_promotion = config.define_enum_state(
    name='jax_numpy_rank_promotion',
    enum_values=['allow', 'warn', 'raise'],
    default='allow',
    help=('Control NumPy-style automatic rank promotion broadcasting '
          '("allow", "warn", or "raise").'),
    update_global_hook=lambda val: \
      update_global_jit_state(numpy_rank_promotion=val),
    update_thread_local_hook=lambda val: \
      update_thread_local_jit_state(numpy_rank_promotion=val))

default_matmul_precision = config.define_enum_state(
    name='jax_default_matmul_precision',
    enum_values=['bfloat16', 'tensorfloat32', 'float32'],
    default=None,
    help=('Control the default matmul and conv precision for 32bit inputs.\n\n'

          'Some platforms, like TPU, offer configurable precision levels for '
          'matrix multiplication and convolution computations, trading off '
          'accuracy for speed. The precision can be controlled for each '
          'operation; for example, see the :func:`jax.lax.conv_general_dilated` '
          'and :func:`jax.lax.dot` docstrings. But it can be useful to control '
          'the default behavior obtained when an operation is not given a '
          'specific precision.\n\n'

          'This option can be used to control the default precision '
          'level for computations involved in matrix multiplication and '
          'convolution on 32bit inputs. The levels roughly describe the '
          "precision at which scalar products are computed. The 'bfloat16' "
          "option is the fastest and least precise; 'float32' is similar to "
          "full float32 precision; 'tensorfloat32' is intermediate.\n\n"),
    update_global_hook=lambda val: \
      update_global_jit_state(default_matmul_precision=val),
    update_thread_local_hook=lambda val: \
      update_thread_local_jit_state(default_matmul_precision=val))

traceback_filtering = config.define_enum_state(
    name = 'jax_traceback_filtering',
    enum_values=["off", "tracebackhide", "remove_frames", "auto"],
    default="auto",
    help="Controls how JAX filters internal frames out of tracebacks.\n\n"
         "Valid values are:\n"
         " * \"off\": disables traceback filtering.\n"
         " * \"auto\": use \"tracebackhide\" if running under a sufficiently "
         "new IPython, or \"remove_frames\" otherwise.\n"
         " * \"tracebackhide\": adds \"__tracebackhide__\" annotations to "
         " hidden stack frames, which some traceback printers support.\n"
         " * \"remove_frames\": removes hidden frames from tracebacks, and adds "
         " the unfiltered traceback as a __cause__ of the exception.\n")

enable_mlir = config.define_bool_state(
    name='jax_enable_mlir',
    default=lib.mlir_api_version >= 1,
    help=('Enables an experimental code path that compiles JAX programs via '
          'emitting the MLIR MHLO dialect.'))


# This flag is temporary and for internal use.
# TODO(tianjianlu): Removes after providing the information in BCOO meta data.
bcoo_cusparse_lowering = config.define_bool_state(
    name='jax_bcoo_cusparse_lowering',
    default=False,
    help=('Enables lowering BCOO ops to cuSparse.'))

# TODO(mattjj): remove this flag when we ensure we only succeed at trace-staging
# if the intended backend can handle lowering the result
config.define_bool_state(
    name='jax_dynamic_shapes',
    default=False,
    help=('Enables experimental features for staging out computations with '
          'dynamic shapes.'))

<<<<<<< HEAD
# This flag is temporary during rollout of the remat barrier.
# TODO(parkers): Remove if there are no complaints.
config.define_bool_state(
    name='jax_remat_opt_barrier',
    default=True,
    help=('Enables using optimization-barrier op for lowering remat.'))
=======
if lib.xla_extension_version < 58:
  @contextlib.contextmanager
  def explicit_device_put_scope() -> Iterator[None]:
    """Indicates that the current context is an explicit device_put*() call."""
    yield

  @contextlib.contextmanager
  def explicit_device_get_scope() -> Iterator[None]:
    """Indicates that the current context is an explicit device_get() call."""
    yield

  @contextlib.contextmanager
  def _transfer_guard(new_val: str) -> Iterator[None]:
    raise NotImplementedError("jaxlib version is too low for transfer guards")

  transfer_guard_host_to_device = _transfer_guard
  transfer_guard_device_to_device = _transfer_guard
  transfer_guard_device_to_host = _transfer_guard
  transfer_guard = _transfer_guard

else:
  @contextlib.contextmanager
  def explicit_device_put_scope() -> Iterator[None]:
    """Indicates that the current context is an explicit device_put*() call."""
    state = transfer_guard_lib.thread_local_state()
    prev = state.explicit_device_put
    state.explicit_device_put = True
    try:
      yield
    finally:
      state.explicit_device_put = prev

  @contextlib.contextmanager
  def explicit_device_get_scope() -> Iterator[None]:
    """Indicates that the current context is an explicit device_get() call."""
    state = transfer_guard_lib.thread_local_state()
    prev = state.explicit_device_get
    state.explicit_device_get = True
    try:
      yield
    finally:
      state.explicit_device_get = prev

  def _update_transfer_guard(state, key, val):
    """Applies the transfer guard level within transfer_guard_lib."""
    if val is None:
      setattr(state, key, None)
    elif val == 'allow':
      setattr(state, key, transfer_guard_lib.TransferGuardLevel.ALLOW)
    elif val == 'log':
      setattr(state, key, transfer_guard_lib.TransferGuardLevel.LOG)
    elif val == 'disallow':
      setattr(state, key, transfer_guard_lib.TransferGuardLevel.DISALLOW)
    elif val == 'log_explicit':
      setattr(state, key, transfer_guard_lib.TransferGuardLevel.LOG_EXPLICIT)
    elif val == 'disallow_explicit':
      setattr(state, key,
              transfer_guard_lib.TransferGuardLevel.DISALLOW_EXPLICIT)
    else:
      assert False, f"Invalid transfer guard level {val}"

  transfer_guard_host_to_device = config.define_enum_state(
      name='jax_transfer_guard_host_to_device',
      enum_values=[
          'allow', 'log', 'disallow', 'log_explicit', 'disallow_explicit'
      ],
      # The default is applied by transfer_guard_lib. Use None here to avoid
      # accidentally overriding --jax_transfer_guard.
      default=None,
      help=('Select the transfer guard level for host-to-device transfers. '
            'Default is "allow".'),
      update_global_hook=lambda val: _update_transfer_guard(
          transfer_guard_lib.global_state(), 'host_to_device', val),
      update_thread_local_hook=lambda val: _update_transfer_guard(
          transfer_guard_lib.thread_local_state(), 'host_to_device', val))

  transfer_guard_device_to_device = config.define_enum_state(
      name='jax_transfer_guard_device_to_device',
      enum_values=[
          'allow', 'log', 'disallow', 'log_explicit', 'disallow_explicit'
      ],
      # The default is applied by transfer_guard_lib. Use None here to avoid
      # accidentally overriding --jax_transfer_guard.
      default=None,
      help=('Select the transfer guard level for device-to-device transfers. '
            'Default is "allow".'),
      update_global_hook=lambda val: _update_transfer_guard(
          transfer_guard_lib.global_state(), 'device_to_device', val),
      update_thread_local_hook=lambda val: _update_transfer_guard(
          transfer_guard_lib.thread_local_state(), 'device_to_device', val))

  transfer_guard_device_to_host = config.define_enum_state(
      name='jax_transfer_guard_device_to_host',
      enum_values=[
          'allow', 'log', 'disallow', 'log_explicit', 'disallow_explicit'
      ],
      # The default is applied by transfer_guard_lib. Use None here to avoid
      # accidentally overriding --jax_transfer_guard.
      default=None,
      help=('Select the transfer guard level for device-to-host transfers. '
            'Default is "allow".'),
      update_global_hook=lambda val: _update_transfer_guard(
          transfer_guard_lib.global_state(), 'device_to_host', val),
      update_thread_local_hook=lambda val: _update_transfer_guard(
          transfer_guard_lib.thread_local_state(), 'device_to_host', val))

  def _update_all_transfer_guard_global(val):
    for name in ('jax_transfer_guard_host_to_device',
                 'jax_transfer_guard_device_to_device',
                 'jax_transfer_guard_device_to_host'):
      config.update(name, val)

  _transfer_guard = config.define_enum_state(
      name='jax_transfer_guard',
      enum_values=[
          'allow', 'log', 'disallow', 'log_explicit', 'disallow_explicit'
      ],
      # The default is applied by transfer_guard_lib. Use None here to avoid
      # accidentally overriding --jax_transfer_guard_*.
      default=None,
      help=(
          'Select the transfer guard level for all transfers. This option is '
          'set-only; the transfer guard level for a specific direction should '
          'be read using the per-transfer direction option. '
          'Default is "allow".'),
      update_global_hook=_update_all_transfer_guard_global)

  @contextlib.contextmanager
  def transfer_guard(new_val: str) -> Iterator[None]:
    """Set up thread-local state and return a contextmanager for managing it."""
    with contextlib.ExitStack() as stack:
      stack.enter_context(transfer_guard_host_to_device(new_val))
      stack.enter_context(transfer_guard_device_to_device(new_val))
      stack.enter_context(transfer_guard_device_to_host(new_val))
      stack.enter_context(_transfer_guard(new_val))
      yield
>>>>>>> 1da8b502
<|MERGE_RESOLUTION|>--- conflicted
+++ resolved
@@ -688,14 +688,13 @@
     help=('Enables experimental features for staging out computations with '
           'dynamic shapes.'))
 
-<<<<<<< HEAD
 # This flag is temporary during rollout of the remat barrier.
 # TODO(parkers): Remove if there are no complaints.
 config.define_bool_state(
     name='jax_remat_opt_barrier',
     default=True,
     help=('Enables using optimization-barrier op for lowering remat.'))
-=======
+
 if lib.xla_extension_version < 58:
   @contextlib.contextmanager
   def explicit_device_put_scope() -> Iterator[None]:
@@ -831,5 +830,4 @@
       stack.enter_context(transfer_guard_device_to_device(new_val))
       stack.enter_context(transfer_guard_device_to_host(new_val))
       stack.enter_context(_transfer_guard(new_val))
-      yield
->>>>>>> 1da8b502
+      yield